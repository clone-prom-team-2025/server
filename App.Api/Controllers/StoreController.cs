--- conflicted
+++ resolved
@@ -268,12 +268,8 @@
     }
 
     [HttpPost]
-<<<<<<< HEAD
     [Authorize(Roles = RoleNames.Admin)]
-    public async Task<ActionResult> RejectRequest(string requestId)
-=======
     public async Task<ActionResult> RejectRequest(string requestId, string reason)
->>>>>>> c36bc319
     {
         using (_logger.BeginScope("RejectRequest action"))
         {
